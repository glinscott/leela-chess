/*
    This file is part of Leela Zero.
    Copyright (C) 2017 Gian-Carlo Pascutto

    Leela Zero is free software: you can redistribute it and/or modify
    it under the terms of the GNU General Public License as published by
    the Free Software Foundation, either version 3 of the License, or
    (at your option) any later version.

    Leela Zero is distributed in the hope that it will be useful,
    but WITHOUT ANY WARRANTY; without even the implied warranty of
    MERCHANTABILITY or FITNESS FOR A PARTICULAR PURPOSE.  See the
    GNU General Public License for more details.

    You should have received a copy of the GNU General Public License
    along with Leela Zero.  If not, see <http://www.gnu.org/licenses/>.
*/

#include "config.h"

#include <assert.h>
#include <limits.h>
#include <cmath>
#include <vector>
#include <utility>
#include <thread>
#include <algorithm>
#include <type_traits>
#include <boost/range/adaptor/reversed.hpp>

#include "Position.h"
#include "Movegen.h"
#include "UCI.h"
#include "UCTSearch.h"
#include "Random.h"
#include "Parameters.h"
#include "Utils.h"
#include "Network.h"
#include "Training.h"
#include "Types.h"
#include "TimeMan.h"
#ifdef USE_OPENCL
#include "OpenCL.h"
#endif

using namespace Utils;

LimitsType Limits;

UCTSearch::UCTSearch(BoardHistory&& bh)
    : bh_(std::move(bh)) {
    set_playout_limit(cfg_max_playouts);
    set_visit_limit(cfg_max_visits);
    m_root = std::make_unique<UCTNode>(MOVE_NONE, 0.0f, 0.5f);
}

void UCTSearch::set_quiet(bool quiet) {
    quiet_ = quiet;
}

SearchResult UCTSearch::play_simulation(BoardHistory& bh, UCTNode* const node, int ndepth) {
    const auto& cur = bh.cur();
    const auto color = cur.side_to_move();

    auto result = SearchResult{};

    node->virtual_loss();
    if (ndepth > m_maxdepth) {
        m_maxdepth = ndepth;
    }
    //myprintf("Current search depth: %d\n", ndepth);

    if (!node->has_children()) {
        bool drawn = cur.is_draw();
        if (drawn || !MoveList<LEGAL>(cur).size()) {
            float score = (drawn || !cur.checkers()) ? 0.0 : (color == Color::WHITE ? -1.0 : 1.0);
            result = SearchResult::from_score(score);
        } else if (m_nodes < MAX_TREE_SIZE) {
            float eval;
            auto success = node->create_children(m_nodes, bh, eval);
            if (success) {
                result = SearchResult::from_eval(eval);
            }
        }
    }

    if (node->has_children() && !result.valid()) {
        auto next = node->uct_select_child(color, node == m_root.get());
        auto move = next->get_move();
        bh.do_move(move);
        result = play_simulation(bh, next, ndepth+1);
    }

    if (result.valid()) {
        node->update(result.eval());
    }
    node->virtual_loss_undo();

    return result;
}

void UCTSearch::dump_stats(BoardHistory& state, UCTNode& parent) {
    if (cfg_quiet || !parent.has_children()) {
        return;
    }
    myprintf("\n");

    const Color color = state.cur().side_to_move();

    // sort children, put best move on top
    m_root->sort_root_children(color);

    if (parent.get_first_child()->first_visit()) {
        return;
    }

    auto root_temperature = 1.0f;
    auto normfactor = float(m_root->get_first_child()->get_visits());
    auto accum = 0.0f;
    if (cfg_randomize) {
        if (cfg_root_temp_decay > 0) {
            root_temperature = get_root_temperature();
        }
        for (const auto& node : boost::adaptors::reverse(parent.get_children())) {
            accum += std::pow(node->get_visits()/normfactor,1/root_temperature);
        }
    }

    // Reverse sort because GUIs typically will reverse it again.
    for (const auto& node : boost::adaptors::reverse(parent.get_children())) {
        std::string tmp = state.cur().move_to_san(node->get_move());
        std::string pvstring(tmp);
        std::string moveprob(10, '\0');

        auto move_probability = 0.0f;
        if (cfg_randomize) {
            move_probability = std::pow(node->get_visits()/normfactor,1/root_temperature)/accum*100.0f;
            if (move_probability > 0.01f) {
                std::snprintf(&moveprob[0], moveprob.size(), "(%6.2f%%)", move_probability);
            } else if (move_probability > 0.00001f) {
                std::snprintf(&moveprob[0], moveprob.size(), "%s", "(> 0.00%)");
            } else {
                std::snprintf(&moveprob[0], moveprob.size(), "%s", "(  0.00%)");
            }
        } else {
            auto needed = std::snprintf(&moveprob[0], moveprob.size(), "%s", " ");
            moveprob.resize(needed+1);
        }
        myprintf_so("info string %5s -> %7d %s (V: %5.2f%%) (N: %5.2f%%) PV: ",
                tmp.c_str(),
                node->get_visits(),
                moveprob.c_str(),
                node->get_eval(color)*100.0f,
                node->get_score() * 100.0f);

        StateInfo si;
        state.cur().do_move(node->get_move(), si);
        // Since this is just a string, set use_san=true
        pvstring += " " + get_pv(state, *node, true);
        state.cur().undo_move(node->get_move());

        myprintf_so("%s\n", pvstring.c_str());
    }
    myprintf("\n");
}

float UCTSearch::get_root_temperature() {
    auto adjusted_ply = 1.0f + (bh_.cur().game_ply()+1.0f) * cfg_root_temp_decay / 50.0f;
    auto root_temp = 1.0f / (1.0f + std::log(adjusted_ply));
    if (root_temp < 0.05f) {
        root_temp = 0.05f;
    }
    return root_temp;
}

Move UCTSearch::get_best_move() {
    Color color = bh_.cur().side_to_move();

    // Make sure best is first
    m_root->sort_root_children(color);

    // Check whether to randomize the best move proportional
    // to the (exponentiated) visit counts.
   
    if (cfg_randomize) {
        auto root_temperature = 1.0f;
        // If a temperature decay schedule is set, calculate root temperature from
        // ply count and decay constant. Set default value for too small root temperature. 
        if (cfg_root_temp_decay > 0) {
            root_temperature = get_root_temperature();
            myprintf("Game ply: %d, root temperature: %5.2f \n",bh_.cur().game_ply()+1, root_temperature);
        } 
        m_root->randomize_first_proportionally(root_temperature);
    }

    Move bestmove = m_root->get_first_child()->get_move();

    // do we have statistics on the moves?
    if (m_root->get_first_child()->first_visit()) {
        return bestmove;
    }

    // should we consider resigning?
    /*
       float bestscore = m_root->get_first_child()->get_eval(color);
       int visits = m_root->get_visits();
    // bad score and visited enough
    if (bestscore < ((float)cfg_resignpct / 100.0f)
        && visits > 500
        && m_rootstate.game_ply() > cfg_min_resign_moves) { //--set cfg_min_resign_moves very high to forbid resigning...?
        myprintf("Score looks bad. Resigning.\n");
        bestmove = MOVE_NONE; //--i guess MOVE_NONE will mean resign.
    }
    */

    return bestmove;
}

std::string UCTSearch::get_pv(BoardHistory& state, UCTNode& parent, bool use_san) {
    if (!parent.has_children()) {
        return std::string();
    }

    auto& best_child = parent.get_best_root_child(state.cur().side_to_move());
    auto best_move = best_child.get_move();
    auto res = use_san ? state.cur().move_to_san(best_move) : UCI::move(best_move);

    StateInfo st;
    state.cur().do_move(best_move, st);

    auto next = get_pv(state, best_child, use_san);
    if (!next.empty()) {
        res.append(" ").append(next);
    }
    state.cur().undo_move(best_move);
    return res;
}

void UCTSearch::dump_analysis(int64_t elapsed, bool force_output) {
    if (cfg_quiet && !force_output) {
        return;
    }

    auto bh = bh_.shallow_clone();
    Color color = bh.cur().side_to_move();

    // UCI requires long algebraic notation, so use_san=false
    std::string pvstring = get_pv(bh, *m_root, false);
    float feval = m_root->get_eval(color);
    // UCI-like output wants a depth and a cp, so convert winrate to a cp estimate.
    int cp = 162 * tan(3.14 * (feval - 0.5));
    // same for nodes to depth, assume nodes = 1.8 ^ depth.
<<<<<<< HEAD
    int   ldepth = log(float(m_nodes)) / log(1.8);
=======
    int depth = log(float(m_nodes)) / log(1.8);
>>>>>>> e9aca839
    // To report nodes, use visits.
    //   - Only includes expanded nodes.
    //   - Includes nodes carried over from tree reuse.
    auto visits = m_root->get_visits();
    // To report nps, use m_playouts to exclude nodes added by tree reuse,
    // which is similar to a ponder hit. The user will expect to know how
    // fast nodes are being added, not how big the ponder hit was.
<<<<<<< HEAD
    myprintf_so("info depth %d max depth %d nodes %d nps %0.f score cp %d winrate %5.2f%% time %lld pv %s\n",
             ldepth, m_maxdepth, visits, 1000.0 * m_playouts / (elapsed + 1),
             cp, winrate, elapsed, pvstring.c_str());
=======
    myprintf_so("info depth %d nodes %d nps %0.f score cp %d time %lld pv %s\n",
             depth, visits, 1000.0 * m_playouts / (elapsed + 1),
             cp, elapsed, pvstring.c_str());
>>>>>>> e9aca839
}

bool UCTSearch::is_running() const {
    return m_run && m_nodes < MAX_TREE_SIZE;
}

int UCTSearch::est_playouts_left() const {
    auto elapsed_millis = now() - m_start_time;
    auto playouts = m_playouts.load();
    if (m_target_time < 0) {
        // No time control, use playouts or visits.
        const auto playouts_left =
                std::max(0, std::min(m_maxplayouts - playouts,
                                     m_maxvisits - m_root->get_visits()));
        return playouts_left;
    } else if (elapsed_millis < 1000 || playouts < 100) {
        // Until we reach 1 second or 100 playouts playout_rate
        // is not reliable, so just return max.
        return MAXINT_DIV2;
    } else {
        const auto playout_rate = 1.0f * playouts / elapsed_millis;
        const auto time_left = std::max<int>(0, m_target_time - elapsed_millis);
        return static_cast<int>(std::ceil(playout_rate * time_left));
    }
}

size_t UCTSearch::prune_noncontenders() {
    auto Nfirst = 0;
    for (const auto& node : m_root->get_children()) {
        Nfirst = std::max(Nfirst, node->get_visits());
    }
    const auto min_required_visits =
        Nfirst - est_playouts_left();
    auto pruned_nodes = size_t{0};
    for (const auto& node : m_root->get_children()) {
        const auto has_enough_visits =
            node->get_visits() >= min_required_visits;
        node->set_active(has_enough_visits);
        if (!has_enough_visits) {
            ++pruned_nodes;
        }
    }

    return pruned_nodes;
}

bool UCTSearch::have_alternate_moves() {
    if (!cfg_timemanage) {
        // When timemanage is off always return true.
        // Even if there is only one legal move, we need to get
        // an accurate winrate for self play training output.
        return true;
    }
    auto pruned = prune_noncontenders();
    if (pruned == m_root->get_children().size() - 1) {
        auto elapsed_millis = now() - m_start_time;
        if (m_target_time > 0) {
            // TODO: Until we are stable revert to always printing.
            // Later we can put back this term if logging is too spammy.
            //     && m_target_time - elapsed_millis > 500
            // So for now the comment below does not apply.
            // TODO: In a timed search we will essentially always exit because
            // TODO: the remaining time is too short to let another move win, so
            // TODO: avoid spamming this message every move. We'll print it if we
            // TODO: save at least half a second.
            //
            myprintf("Time Budgeted %0.2fs Used %0.2fs Saved %0.2fs (%0.f%%)\n",
                m_target_time / 1000.0f,
                elapsed_millis / 1000.0f,
                (m_target_time - elapsed_millis) / 1000.0f,
                100.0f * (m_target_time - elapsed_millis) / m_target_time);
        }
        return false;
    }
    return true;
}


bool UCTSearch::pv_limit_reached() const {
    return m_playouts >= m_maxplayouts
        || m_root->get_visits() >= m_maxvisits;
}

void UCTWorker::operator()() {
    do {
        BoardHistory bh = bh_.shallow_clone();
        auto result = m_search->play_simulation(bh, m_root, 0);
        if (result.valid()) {
            m_search->increment_playouts();
        }
    } while (m_search->is_running());
}

void UCTSearch::increment_playouts() {
    m_playouts++;
}

Move UCTSearch::think(BoardHistory&& new_bh) {
#ifndef NDEBUG
    auto start_nodes = m_root->count_nodes();
#endif

    uci_stop.store(false, std::memory_order_seq_cst);

    // See if the position is in our previous search tree.
    // If not, construct a new m_root.
    m_root = m_root->find_new_root(m_prevroot_full_key, new_bh);
    if (!m_root) {
        m_root = std::make_unique<UCTNode>(new_bh.cur().get_move(), 0.0f, 0.5f);
    }

    m_playouts = 0;
    m_maxdepth = 0;
    m_nodes = m_root->count_nodes();
    // TODO: Both UCI and the next line do shallow_clone.
    // Could optimize this.
    bh_ = new_bh.shallow_clone();
    m_prevroot_full_key = new_bh.cur().full_key();

#ifndef NDEBUG
    myprintf("update_root, %d -> %d expanded nodes (%.1f%% reused)\n",
        start_nodes,
        m_nodes.load(),
        m_nodes > 0 ? 100.0 * m_nodes.load() / start_nodes : 0);
#endif

    // set up timing info

    Time.init(bh_.cur().side_to_move(), bh_.cur().game_ply());
    m_target_time = get_search_time();
    m_start_time = Limits.timeStarted();

    // create a sorted list of legal moves (make sure we
    // play something legal and decent even in time trouble)
    if (!m_root->has_children()) {
        float root_eval;
        m_root->create_children(m_nodes, bh_, root_eval);
        m_root->update(root_eval);
    }
    if (cfg_noise) {
        m_root->dirichlet_noise(0.25f, 0.3f);
    }

    m_run = true;
    int cpus = cfg_num_threads;
    ThreadGroup tg(thread_pool);
    for (int i = 1; i < cpus; i++) {
        tg.add_task(UCTWorker(bh_, this, m_root.get()));
    }

    bool keeprunning = true;
    int last_update = 0;
    do {
        auto currstate = bh_.shallow_clone();
        auto result = play_simulation(currstate, m_root.get(), 0);
        if (result.valid()) {
            increment_playouts();
        }

        // assume nodes = 1.8 ^ depth.
        int depth = log(float(m_nodes)) / log(1.8);
        if (depth != last_update) {
            last_update = depth;
            dump_analysis(Time.elapsed(), false);
        }

        // check if we should still search
        keeprunning = is_running();
        keeprunning &= !should_halt_search();
        if (!Limits.infinite) {
            // have_alternate_moves has the side effect
            // of pruning moves, so be careful to not even
            // call it when running infinite.
            keeprunning &= have_alternate_moves();
        }
    } while(keeprunning);

    // stop the search
    m_run = false;
    tg.wait_all();
    if (!m_root->has_children()) {
        return MOVE_NONE;
    }

    // reactivate all pruned root children
    for (const auto& node : m_root->get_children()) {
        node->set_active(true);
    }

    // display search info
    dump_stats(bh_, *m_root);
    Training::record(bh_, *m_root);

    int64_t milliseconds_elapsed = now() - m_start_time;
    if (milliseconds_elapsed > 0) {
        dump_analysis(milliseconds_elapsed, true);
    }
    Move bestmove = get_best_move();
    return bestmove;
}

void UCTSearch::ponder() {
    assert(m_playouts == 0);
    assert(m_nodes == 0);

    m_run = true;
    int cpus = cfg_num_threads;
    ThreadGroup tg(thread_pool);
    for (int i = 1; i < cpus; i++) {
        tg.add_task(UCTWorker(bh_, this, m_root.get()));
    }
    do {
        auto bh = bh_.shallow_clone();
        auto result = play_simulation(bh, m_root.get(), 0);
        if (result.valid()) {
            increment_playouts();
        }
    } while(!Utils::input_pending() && is_running());

    // stop the search
    m_run = false;
    tg.wait_all();
    // display search info
    myprintf("\n");
    dump_stats(bh_, *m_root);

    myprintf("\n%d visits, %d expanded nodes\n\n", m_root->get_visits(), (int)m_nodes);
}

// Returns the amount of time to use for a turn in milliseconds
int UCTSearch::get_search_time() {
    if (Limits.use_time_management() && !Limits.dynamic_controls_set()){
        return -1;
    }

    auto search_time = Limits.movetime ? Limits.movetime : Time.optimum();
    search_time -= cfg_lagbuffer_ms;
    return search_time;
}

// Used to check if we've run out of time or reached out playout limit
bool UCTSearch::should_halt_search() {
    if (uci_stop.load(std::memory_order_seq_cst)) return true;
    if (Limits.infinite) return false;
    auto elapsed_millis = now() - m_start_time;
    return m_target_time < 0 ? pv_limit_reached()
        : m_target_time < elapsed_millis;
}

// Asks the search to stop politely
void UCTSearch::please_stop() {
    uci_stop.store(true, std::memory_order_seq_cst);
}

void UCTSearch::set_playout_limit(int playouts) {
    static_assert(std::is_convertible<decltype(playouts), decltype(m_maxplayouts)>::value, "Inconsistent types for playout amount.");
    if (playouts == 0) {
        // Divide max by 2 to prevent overflow when multithreading.
        m_maxplayouts = MAXINT_DIV2;
    } else {
        m_maxplayouts = playouts;
    }
}

void UCTSearch::set_visit_limit(int visits) {
    static_assert(std::is_convertible<decltype(visits), decltype(m_maxvisits)>::value, "Inconsistent types for visits amount.");
    if (visits == 0) {
        // Divide max by 2 to prevent overflow when multithreading.
        m_maxvisits = MAXINT_DIV2;
    } else {
        m_maxvisits = visits;
    }
}


<|MERGE_RESOLUTION|>--- conflicted
+++ resolved
@@ -250,11 +250,7 @@
     // UCI-like output wants a depth and a cp, so convert winrate to a cp estimate.
     int cp = 162 * tan(3.14 * (feval - 0.5));
     // same for nodes to depth, assume nodes = 1.8 ^ depth.
-<<<<<<< HEAD
-    int   ldepth = log(float(m_nodes)) / log(1.8);
-=======
-    int depth = log(float(m_nodes)) / log(1.8);
->>>>>>> e9aca839
+    int ldepth = log(float(m_nodes)) / log(1.8);
     // To report nodes, use visits.
     //   - Only includes expanded nodes.
     //   - Includes nodes carried over from tree reuse.
@@ -262,15 +258,9 @@
     // To report nps, use m_playouts to exclude nodes added by tree reuse,
     // which is similar to a ponder hit. The user will expect to know how
     // fast nodes are being added, not how big the ponder hit was.
-<<<<<<< HEAD
     myprintf_so("info depth %d max depth %d nodes %d nps %0.f score cp %d winrate %5.2f%% time %lld pv %s\n",
              ldepth, m_maxdepth, visits, 1000.0 * m_playouts / (elapsed + 1),
              cp, winrate, elapsed, pvstring.c_str());
-=======
-    myprintf_so("info depth %d nodes %d nps %0.f score cp %d time %lld pv %s\n",
-             depth, visits, 1000.0 * m_playouts / (elapsed + 1),
-             cp, elapsed, pvstring.c_str());
->>>>>>> e9aca839
 }
 
 bool UCTSearch::is_running() const {
