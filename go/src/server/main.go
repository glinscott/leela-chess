--- conflicted
+++ resolved
@@ -237,11 +237,7 @@
 		CurrentBestID: training_run.BestNetworkID,
 		Done:          false,
 		GameCap:       400,
-<<<<<<< HEAD
-		Parameters:    `["--tempdecay 10"]`,
-=======
 		Parameters:    `["--tempdecay=10"]`,
->>>>>>> dfb6342a
 	}
 	err = db.GetDB().Create(&match).Error
 	if err != nil {
